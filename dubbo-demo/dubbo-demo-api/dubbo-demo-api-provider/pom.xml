--- conflicted
+++ resolved
@@ -56,13 +56,6 @@
         </dependency>
         <dependency>
             <groupId>org.apache.dubbo</groupId>
-<<<<<<< HEAD
-            <artifactId>dubbo-configcenter-zookeeper</artifactId>
-        </dependency>
-        <dependency>
-            <groupId>org.apache.dubbo</groupId>
-=======
->>>>>>> e5ca42bc
             <artifactId>dubbo-rpc-dubbo</artifactId>
         </dependency>
         <dependency>
