<!--
  Licensed to the Apache Software Foundation (ASF) under one or more
  contributor license agreements.  See the NOTICE file distributed with
  this work for additional information regarding copyright ownership.
  The ASF licenses this file to You under the Apache License, Version 2.0
  (the "License"); you may not use this file except in compliance with
  the License.  You may obtain a copy of the License at

      http://www.apache.org/licenses/LICENSE-2.0

  Unless required by applicable law or agreed to in writing, software
  distributed under the License is distributed on an "AS IS" BASIS,
  WITHOUT WARRANTIES OR CONDITIONS OF ANY KIND, either express or implied.
  See the License for the specific language governing permissions and
  limitations under the License.
  -->
<project xmlns="http://maven.apache.org/POM/4.0.0" xmlns:xsi="http://www.w3.org/2001/XMLSchema-instance" xsi:schemaLocation="http://maven.apache.org/POM/4.0.0 http://maven.apache.org/maven-v4_0_0.xsd">

    <modelVersion>4.0.0</modelVersion>

    <parent>
        <groupId>org.apache</groupId>
        <artifactId>apache</artifactId>
        <version>23</version>
    </parent>

    <groupId>org.apache.dubbo</groupId>
    <artifactId>dubbo-parent</artifactId>
    <version>${revision}</version>
    <packaging>pom</packaging>

    <name>${project.artifactId}</name>
    <description>The parent project of dubbo</description>
    <url>https://github.com/apache/dubbo</url>
    <inceptionYear>2011</inceptionYear>
    <licenses>
        <license>
            <name>Apache License, Version 2.0</name>
            <url>http://www.apache.org/licenses/LICENSE-2.0</url>
            <distribution>repo</distribution>
        </license>
    </licenses>

    <scm>
        <url>https://github.com/apache/dubbo</url>
        <connection>scm:git:https://github.com/apache/dubbo.git</connection>
        <developerConnection>scm:git:https://github.com/apache/dubbo.git</developerConnection>
        <tag>HEAD</tag>
    </scm>
    <mailingLists>
        <mailingList>
            <name>Development List</name>
            <subscribe>dev-subscribe@dubbo.apache.org</subscribe>
            <unsubscribe>dev-unsubscribe@dubbo.apache.org</unsubscribe>
            <post>dev@dubbo.apache.org</post>
        </mailingList>
        <mailingList>
            <name>Commits List</name>
            <subscribe>commits-subscribe@dubbo.apache.org</subscribe>
            <unsubscribe>commits-unsubscribe@dubbo.apache.org</unsubscribe>
            <post>commits@dubbo.apache.org</post>
        </mailingList>
        <mailingList>
            <name>Issues List</name>
            <subscribe>issues-subscribe@dubbo.apache.org</subscribe>
            <unsubscribe>issues-unsubscribe@dubbo.apache.org</unsubscribe>
            <post>issues@dubbo.apache.org</post>
        </mailingList>
    </mailingLists>
    <developers>
        <developer>
            <id>dubbo.io</id>
            <name>The Dubbo Project Contributors</name>
            <email>dev-subscribe@dubbo.apache.org</email>
            <url>http://dubbo.apache.org/</url>
        </developer>
    </developers>

    <organization>
        <name>The Apache Software Foundation</name>
        <url>http://www.apache.org/</url>
    </organization>

    <issueManagement>
        <system>Github Issues</system>
        <url>https://github.com/apache/dubbo/issues</url>
    </issueManagement>

    <properties>
        <!-- Test libs -->
        <junit_jupiter_version>5.6.0</junit_jupiter_version>
        <hazelcast_version>3.11.1</hazelcast_version>
        <hamcrest_version>1.3</hamcrest_version>
        <hibernate_validator_version>5.2.4.Final</hibernate_validator_version>
        <el_api_version>2.2.4</el_api_version>
        <jaxb_api_version>2.2.7</jaxb_api_version>
        <cglib_version>2.2</cglib_version>
        <mockito_version>2.23.4</mockito_version>
        <!-- Build args -->
        <argline>-server -Xms256m -Xmx512m -Dfile.encoding=UTF-8
            -Djava.net.preferIPv4Stack=true -XX:MetaspaceSize=64m -XX:MaxMetaspaceSize=128m
        </argline>
        <skip_maven_deploy>false</skip_maven_deploy>
        <updateReleaseInfo>true</updateReleaseInfo>
        <project.build.sourceEncoding>${file_encoding}</project.build.sourceEncoding>
        <project.build.outputTimestamp>2020-04-01T08:04:00Z</project.build.outputTimestamp>

        <profile.name>oss</profile.name>
        <!-- for maven compiler plugin -->
        <java_source_version>1.8</java_source_version>
        <java_target_version>1.8</java_target_version>
        <file_encoding>UTF-8</file_encoding>
        <!-- Maven plugins -->
        <maven_jar_version>3.2.0</maven_jar_version>
        <maven_surefire_version>2.22.1</maven_surefire_version>
        <maven_deploy_version>2.8.2</maven_deploy_version>
        <maven_compiler_version>3.6.0</maven_compiler_version>
        <maven_source_version>3.2.1</maven_source_version>
        <maven_javadoc_version>3.0.1</maven_javadoc_version>
        <maven_jetty_version>9.4.11.v20180605</maven_jetty_version>
        <maven_checkstyle_version>3.0.0</maven_checkstyle_version>
        <maven_jacoco_version>0.8.2</maven_jacoco_version>
        <maven_flatten_version>1.1.0</maven_flatten_version>
        <maven_enforce_version>3.0.0-M2</maven_enforce_version>
        <apache-rat-plugin.version>0.12</apache-rat-plugin.version>
        <arguments />
        <checkstyle.skip>true</checkstyle.skip>
        <rat.skip>true</rat.skip>
<<<<<<< HEAD
        <revision>3.0.0-SNAPSHOT</revision>
=======
        <revision>2.7.8-SNAPSHOT</revision>
>>>>>>> ffdd9cce
    </properties>

    <modules>
        <module>dubbo-common</module>
        <module>dubbo-container</module>
        <module>dubbo-remoting</module>
        <module>dubbo-rpc</module>
        <module>dubbo-filter</module>
        <module>dubbo-cluster</module>
        <module>dubbo-registry</module>
        <module>dubbo-monitor</module>
        <module>dubbo-config</module>
        <module>dubbo-demo</module>
        <module>dubbo-plugin</module>
        <module>dubbo-serialization</module>
        <module>dubbo-compatible</module>
        <module>dubbo-dependencies-bom</module>
        <module>dubbo-bom</module>
        <module>dubbo-all</module>
        <module>dubbo-distribution</module>
        <module>dubbo-configcenter</module>
        <module>dubbo-dependencies</module>
        <module>dubbo-metadata</module>
        <module>dubbo-build-tools</module>
    </modules>

    <dependencyManagement>
        <dependencies>
            <dependency>
                <groupId>org.apache.dubbo</groupId>
                <artifactId>dubbo-dependencies-bom</artifactId>
                <version>${project.version}</version>
                <type>pom</type>
                <scope>import</scope>
            </dependency>
        </dependencies>
    </dependencyManagement>

    <dependencies>
        <dependency>
            <groupId>org.junit.jupiter</groupId>
            <artifactId>junit-jupiter-engine</artifactId>
            <version>${junit_jupiter_version}</version>
            <scope>test</scope>
        </dependency>
        <dependency>
            <groupId>org.junit.jupiter</groupId>
            <artifactId>junit-jupiter-params</artifactId>
            <version>${junit_jupiter_version}</version>
            <scope>test</scope>
        </dependency>
        <dependency>
            <groupId>org.hamcrest</groupId>
            <artifactId>hamcrest-all</artifactId>
            <version>${hamcrest_version}</version>
            <scope>test</scope>
        </dependency>
        <dependency>
            <groupId>org.mockito</groupId>
            <artifactId>mockito-core</artifactId>
            <version>${mockito_version}</version>
            <scope>test</scope>
        </dependency>
        <dependency>
            <groupId>cglib</groupId>
            <artifactId>cglib-nodep</artifactId>
            <version>${cglib_version}</version>
            <scope>test</scope>
        </dependency>
    </dependencies>

    <profiles>
        <profile>
            <id>snapshot-ci-deploy</id>
            <build>
                <plugins>
                    <plugin>
                        <groupId>org.apache.maven.plugins</groupId>
                        <artifactId>maven-enforcer-plugin</artifactId>
                        <version>${maven_enforce_version}</version>
                        <executions>
                            <execution>
                                <id>enforce-no-releases</id>
                                <goals>
                                    <goal>enforce</goal>
                                </goals>
                                <configuration>
                                    <rules>
                                        <requireSnapshotVersion>
                                            <message>No Releases Allowed!</message>
                                            <failWhenParentIsRelease>false</failWhenParentIsRelease>
                                        </requireSnapshotVersion>
                                    </rules>
                                    <fail>true</fail>
                                </configuration>
                            </execution>
                        </executions>
                    </plugin>
                </plugins>
            </build>
        </profile>
        <profile>
            <id>javadoc-lint</id>
            <activation>
                <jdk>[1.8,)</jdk>
            </activation>
            <properties>
                <doclint>none</doclint>
            </properties>
        </profile>
        <profile>
            <id>checkstyle</id>
            <activation>
                <jdk>[1.8,)</jdk>
            </activation>
            <build>
                <plugins>
                    <plugin>
                        <groupId>org.apache.maven.plugins</groupId>
                        <artifactId>maven-checkstyle-plugin</artifactId>
                        <version>${maven_checkstyle_version}</version>
                        <dependencies>
                            <dependency>
                                <groupId>com.puppycrawl.tools</groupId>
                                <artifactId>checkstyle</artifactId>
                                <version>8.9</version>
                            </dependency>
                            <dependency>
                                <groupId>org.apache.dubbo</groupId>
                                <artifactId>dubbo-build-tools</artifactId>
                                <version>1.0.0</version>
                            </dependency>
                        </dependencies>
                        <executions>
                            <execution>
                                <id>checkstyle-validation</id>
                                <phase>validate</phase>
                                <configuration>
                                    <configLocation>codestyle/checkstyle.xml</configLocation>
                                    <suppressionsLocation>codestyle/checkstyle-suppressions.xml</suppressionsLocation>
                                    <encoding>UTF-8</encoding>
                                    <consoleOutput>true</consoleOutput>
                                    <failOnViolation>true</failOnViolation>
                                    <excludes>
                                        **/JSONWriter.java,
                                        **/org/apache/dubbo/common/threadlocal/InternalThreadLocal.java,
                                        **/org/apache/dubbo/common/threadlocal/InternalThreadLocalMap.java,
                                        **/org/apache/dubbo/common/timer/TimerTask.java,
                                        **/org/apache/dubbo/common/timer/Timer.java,
                                        **/org/apache/dubbo/common/timer/Timeout.java,
                                        **/org/apache/dubbo/common/timer/HashedWheelTimer.java,
                                        **/org/apache/dubbo/common/utils/CIDRUtils.java,
                                        **/org/apache/dubbo/common/utils/Utf8Utils.java,
                                        **/org/apache/dubbo/common/serialize/protobuf/support/wrapper/MapValue.java,
                                        **/org/apache/dubbo/common/serialize/protobuf/support/wrapper/ThrowablePB.java,
                                    </excludes>
                                </configuration>
                                <goals>
                                    <goal>check</goal>
                                </goals>
                            </execution>
                        </executions>
                    </plugin>
                </plugins>
            </build>
        </profile>
        <profile>
            <id>sources</id>
            <build>
                <plugins>
                    <plugin>
                        <artifactId>maven-source-plugin</artifactId>
                        <version>${maven_source_version}</version>
                        <executions>
                            <execution>
                                <id>attach-sources</id>
                                <goals>
                                    <goal>jar</goal>
                                </goals>
                            </execution>
                        </executions>
                    </plugin>
                </plugins>
            </build>
        </profile>
        <profile>
            <id>release</id>
            <properties>
                <log4j2_version>2.11.1</log4j2_version>
            </properties>
            <build>
                <plugins>
                    <plugin>
                        <artifactId>maven-source-plugin</artifactId>
                        <version>${maven_source_version}</version>
                        <executions>
                            <execution>
                                <id>attach-sources</id>
                                <goals>
                                    <goal>jar</goal>
                                </goals>
                            </execution>
                        </executions>
                    </plugin>
                    <plugin>
                        <artifactId>maven-javadoc-plugin</artifactId>
                        <version>${maven_javadoc_version}</version>
                        <executions>
                            <execution>
                                <id>attach-javadoc</id>
                                <goals>
                                    <goal>jar</goal>
                                    <goal>aggregate</goal>
                                </goals>
                                <configuration>
                                    <additionalDependencies>
                                        <additionalDependency>
                                            <groupId>org.apache.logging.log4j</groupId>
                                            <artifactId>log4j-api</artifactId>
                                            <version>${log4j2_version}</version>
                                        </additionalDependency>
                                        <additionalDependency>
                                            <groupId>org.apache.logging.log4j</groupId>
                                            <artifactId>log4j-core</artifactId>
                                            <version>${log4j2_version}</version>
                                        </additionalDependency>
                                    </additionalDependencies>
                                </configuration>
                            </execution>
                        </executions>
                        <configuration>
                            <show>public</show>
                            <charset>UTF-8</charset>
                            <encoding>UTF-8</encoding>
                            <docencoding>UTF-8</docencoding>
                            <links>
                                <link>http://docs.oracle.com/javase/8/docs/api</link>
                            </links>
                            <doclint>none</doclint>
                            <excludePackageNames>
                                org.apache.dubbo.demo,org.apache.dubbo.demo.*
                            </excludePackageNames>
                            <doctitle>Apache Dubbo ${project.version} API</doctitle>
                            <windowtitle>Apache Dubbo ${project.version} API</windowtitle>
                        </configuration>
                    </plugin>
                    <plugin>
                        <groupId>org.apache.maven.plugins</groupId>
                        <artifactId>maven-gpg-plugin</artifactId>
                        <executions>
                            <execution>
                                <phase>verify</phase>
                                <goals>
                                    <goal>sign</goal>
                                </goals>
                            </execution>
                        </executions>
                    </plugin>
                </plugins>
            </build>
        </profile>
        <profile>
            <id>licenseCheck</id>
            <build>
                <plugins>
                    <plugin>
                        <groupId>org.codehaus.mojo</groupId>
                        <artifactId>license-maven-plugin</artifactId>
                        <version>1.20</version>
                        <executions>
                            <execution>
                                <id>license-check</id>
                                <phase>generate-sources</phase>
                                <goals>
                                    <goal>add-third-party</goal>
                                </goals>
                                <configuration>
                                    <includeOptional>false</includeOptional>
                                    <useMissingFile>false</useMissingFile>
                                    <failOnMissing>false</failOnMissing>
                                    <licenseMerges>
                                        <licenseMerge>Apache License, Version 2.0|The Apache Software License, Version
                                            2.0|ASF 2.0|Apache 2|Apache-2.0|Apache 2.0 License|Apache 2.0|Apache License v2.0|Apache License 2.0|The Apache License, Version 2.0|The Apache Software License, Version 2.0
                                        </licenseMerge>
                                        <licenseMerge>The MIT License|MIT License</licenseMerge>
                                        <licenseMerge>The 3-Clause BSD License|New BSD License|3-Clause BSD
                                            License|BSD|3-Clause BSD License|The New BSD License
                                        </licenseMerge>
                                    </licenseMerges>
                                </configuration>
                            </execution>
                        </executions>
                    </plugin>
                </plugins>
            </build>
        </profile>
    </profiles>

    <build>
        <!-- Used for packaging NOTICE & LICENSE to each sub-module jar-->
        <resources>
            <resource>
                <directory>src/main/resources</directory>
                <filtering>false</filtering>
            </resource>
            <resource>
                <directory>${maven.multiModuleProjectDirectory}</directory>
                <targetPath>META-INF/</targetPath>
                <filtering>false</filtering>
                <includes>
                    <include>NOTICE</include>
                    <include>LICENSE</include>
                </includes>
            </resource>
        </resources>
        <plugins>
            <plugin>
                <artifactId>maven-jar-plugin</artifactId>
                <version>${maven_jar_version}</version>
                <configuration>
                    <archive>
                        <addMavenDescriptor>true</addMavenDescriptor>
                        <index>true</index>
                        <manifest>
                            <addDefaultSpecificationEntries>true</addDefaultSpecificationEntries>
                            <addDefaultImplementationEntries>true</addDefaultImplementationEntries>
                        </manifest>
                        <manifestEntries>
                            <Specification-Version>${project.version}</Specification-Version>
                            <Implementation-Version>${project.version}</Implementation-Version>
                        </manifestEntries>
                    </archive>
                </configuration>
            </plugin>
            <plugin>
                <groupId>org.apache.maven.plugins</groupId>
                <artifactId>maven-surefire-plugin</artifactId>
                <configuration>
                    <useSystemClassLoader>true</useSystemClassLoader>
                    <forkMode>once</forkMode>
                    <argLine>${argline} ${jacocoArgLine}</argLine>
                    <systemProperties>
                        <!-- common shared -->
                    </systemProperties>
                </configuration>
            </plugin>
            <plugin>
                <groupId>org.apache.maven.plugins</groupId>
                <artifactId>maven-deploy-plugin</artifactId>
                <version>${maven_deploy_version}</version>
                <configuration>
                    <skip>${skip_maven_deploy}</skip>
                </configuration>
            </plugin>
            <plugin>
                <groupId>org.apache.maven.plugins</groupId>
                <artifactId>maven-compiler-plugin</artifactId>
                <version>${maven_compiler_version}</version>
                <configuration>
                    <compilerArgs>
                        <compilerArg>-proc:none</compilerArg>
                        <compilerArg>-parameters</compilerArg>
                    </compilerArgs>
                    <fork>true</fork>
                    <source>${java_source_version}</source>
                    <target>${java_target_version}</target>
                    <encoding>${file_encoding}</encoding>
                </configuration>
            </plugin>
            <plugin>
                <groupId>org.jacoco</groupId>
                <artifactId>jacoco-maven-plugin</artifactId>
                <version>${maven_jacoco_version}</version>
                <executions>
                    <execution>
                        <id>jacoco-initialize</id>
                        <goals>
                            <goal>prepare-agent</goal>
                        </goals>
                        <configuration>
                            <propertyName>jacocoArgLine</propertyName>
                        </configuration>
                    </execution>
                    <execution>
                        <id>report-aggregate</id>
                        <phase>verify</phase>
                        <goals>
                            <goal>report-aggregate</goal>
                        </goals>
                    </execution>
                </executions>
            </plugin>
            <plugin>
                <groupId>org.apache.rat</groupId>
                <artifactId>apache-rat-plugin</artifactId>
                <version>${apache-rat-plugin.version}</version>
                <executions>
                    <execution>
                        <id>verify.rat</id>
                        <phase>verify</phase>
                        <goals>
                            <goal>check</goal>
                        </goals>
                        <configuration>
                            <excludes>
                                <exclude>**/*.versionsBackup</exclude>
                                <exclude>**/.idea/</exclude>
                                <exclude>**/*.iml</exclude>
                                <exclude>**/*.txt</exclude>
                                <exclude>**/*.load</exclude>
                                <exclude>**/*.flex</exclude>
                                <exclude>**/*.fc</exclude>
                                <exclude>**/*.javascript</exclude>
                                <exclude>**/*.properties</exclude>
                                <exclude>**/*.thrift</exclude>
                                <exclude>**/*.sh</exclude>
                                <exclude>**/*.bat</exclude>
                                <exclude>**/*.md</exclude>
                                <exclude>.git/</exclude>
                                <exclude>.gitignore</exclude>
                                <!-- ASF jenkins box puts the Maven repo in our root directory. -->
                                <exclude>.repository/</exclude>
                                <exclude>**/.settings/*</exclude>
                                <exclude>**/.classpath</exclude>
                                <exclude>**/.project</exclude>
                                <exclude>**/target/**</exclude>
                                <exclude>**/*.log</exclude>
                                <exclude>CODE_OF_CONDUCT.md</exclude>
                                <exclude>.codecov.yml</exclude>
                                <exclude>.travis.yml</exclude>
                                <exclude>PULL_REQUEST_TEMPLATE.md</exclude>
                                <exclude>CONTRIBUTING.md</exclude>
                                <exclude>README.md</exclude>
                                <exclude>Jenkinsfile</exclude>
                                <exclude>**/codestyle/*</exclude>
                                <exclude>**/resources/META-INF/**</exclude>
                                <!-- exclude the netty files -->
                                <exclude>**/org/apache/dubbo/common/threadlocal/InternalThreadLocal.java</exclude>
                                <exclude>**/org/apache/dubbo/common/threadlocal/InternalThreadLocalMap.java</exclude>
                                <exclude>**/org/apache/dubbo/common/timer/TimerTask.java</exclude>
                                <exclude>**/org/apache/dubbo/common/timer/Timer.java</exclude>
                                <exclude>**/org/apache/dubbo/common/timer/Timeout.java</exclude>
                                <exclude>**/org/apache/dubbo/common/timer/HashedWheelTimer.java</exclude>
                                <!-- exclude the edazdarevic files -->
                                <exclude>**/org/apache/dubbo/common/utils/CIDRUtils.java</exclude>
                                <!-- exclude protobuf generated files -->
                                <exclude>**/org/apache/dubbo/common/serialize/protobuf/support/wrapper/MapValue.java
                                </exclude>
                                <exclude>
                                    **/org/apache/dubbo/common/serialize/protobuf/support/wrapper/ThrowablePB.java
                                </exclude>
                                <exclude>
                                    **/org/apache/dubbo/common/utils/Utf8Utils.java
                                </exclude>
                                <exclude>.github/**</exclude>
                                <exclude>compiler/**</exclude>
                            </excludes>
                        </configuration>
                    </execution>
                </executions>
            </plugin>
            <plugin>
                <groupId>org.apache.maven.plugins</groupId>
                <artifactId>maven-release-plugin</artifactId>
                <version>3.0.0-M1</version>
                <configuration>
                    <autoVersionSubmodules>true</autoVersionSubmodules>
                    <useReleaseProfile>false</useReleaseProfile>
                    <releaseProfiles>release</releaseProfiles>
                    <goals>deploy</goals>
                    <arguments>${arguments}</arguments>
                </configuration>
            </plugin>
            <plugin>
                <groupId>org.codehaus.mojo</groupId>
                <artifactId>flatten-maven-plugin</artifactId>
                <version>${maven_flatten_version}</version>
                <configuration>
                    <updatePomFile>true</updatePomFile>
                    <flattenMode>resolveCiFriendliesOnly</flattenMode>
                </configuration>
                <executions>
                    <execution>
                        <id>flatten</id>
                        <phase>process-resources</phase>
                        <goals>
                            <goal>flatten</goal>
                        </goals>
                    </execution>
                    <execution>
                        <id>flatten.clean</id>
                        <phase>clean</phase>
                        <goals>
                            <goal>clean</goal>
                        </goals>
                    </execution>
                </executions>
            </plugin>
        </plugins>

        <pluginManagement>
            <plugins>
                <!-- keep surefire and failsafe in sync -->
                <plugin>
                    <artifactId>maven-surefire-plugin</artifactId>
                    <version>${maven_surefire_version}</version>
                </plugin>
                <!-- keep surefire and failsafe in sync -->
                <plugin>
                    <artifactId>maven-failsafe-plugin</artifactId>
                    <version>2.22.1</version>
                </plugin>
                <plugin>
                    <artifactId>maven-clean-plugin</artifactId>
                    <version>3.0.0</version>
                </plugin>
                <plugin>
                    <groupId>org.ops4j.pax.exam</groupId>
                    <artifactId>maven-paxexam-plugin</artifactId>
                    <version>1.2.4</version>
                </plugin>
                <plugin>
                    <artifactId>maven-dependency-plugin</artifactId>
                    <version>2.10</version>
                </plugin>
                <plugin>
                    <!-- Do NOT upgrade -->
                    <artifactId>maven-jxr-plugin</artifactId>
                    <version>2.2</version>
                </plugin>
                <plugin>
                    <groupId>org.codehaus.mojo</groupId>
                    <artifactId>build-helper-maven-plugin</artifactId>
                    <version>1.10</version>
                </plugin>
                <plugin>
                    <groupId>org.fusesource.hawtjni</groupId>
                    <artifactId>maven-hawtjni-plugin</artifactId>
                    <version>1.14</version>
                </plugin>
                <plugin>
                    <groupId>kr.motd.maven</groupId>
                    <artifactId>exec-maven-plugin</artifactId>
                    <version>1.0.0.Final</version>
                </plugin>
                <plugin>
                    <groupId>org.apache.maven.plugins</groupId>
                    <artifactId>maven-shade-plugin</artifactId>
                    <version>3.2.2</version>
                    <configuration>
                        <createDependencyReducedPom>false</createDependencyReducedPom>
                    </configuration>
                </plugin>
                <plugin>
                    <groupId>org.eclipse.jetty</groupId>
                    <artifactId>jetty-maven-plugin</artifactId>
                    <version>${maven_jetty_version}</version>
                </plugin>
            </plugins>
        </pluginManagement>
    </build>
</project><|MERGE_RESOLUTION|>--- conflicted
+++ resolved
@@ -126,11 +126,7 @@
         <arguments />
         <checkstyle.skip>true</checkstyle.skip>
         <rat.skip>true</rat.skip>
-<<<<<<< HEAD
-        <revision>3.0.0-SNAPSHOT</revision>
-=======
         <revision>2.7.8-SNAPSHOT</revision>
->>>>>>> ffdd9cce
     </properties>
 
     <modules>
