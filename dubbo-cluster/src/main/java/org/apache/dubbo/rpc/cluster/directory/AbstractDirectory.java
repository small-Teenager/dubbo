/*
 * Licensed to the Apache Software Foundation (ASF) under one or more
 * contributor license agreements.  See the NOTICE file distributed with
 * this work for additional information regarding copyright ownership.
 * The ASF licenses this file to You under the Apache License, Version 2.0
 * (the "License"); you may not use this file except in compliance with
 * the License.  You may obtain a copy of the License at
 *
 *     http://www.apache.org/licenses/LICENSE-2.0
 *
 * Unless required by applicable law or agreed to in writing, software
 * distributed under the License is distributed on an "AS IS" BASIS,
 * WITHOUT WARRANTIES OR CONDITIONS OF ANY KIND, either express or implied.
 * See the License for the specific language governing permissions and
 * limitations under the License.
 */
package org.apache.dubbo.rpc.cluster.directory;

import org.apache.dubbo.common.URL;
import org.apache.dubbo.common.logger.Logger;
import org.apache.dubbo.common.logger.LoggerFactory;
import org.apache.dubbo.rpc.Invocation;
import org.apache.dubbo.rpc.Invoker;
import org.apache.dubbo.rpc.RpcException;
import org.apache.dubbo.rpc.cluster.Directory;
import org.apache.dubbo.rpc.cluster.Router;
import org.apache.dubbo.rpc.cluster.RouterChain;

import java.util.ArrayList;
import java.util.List;

/**
 * Abstract implementation of Directory: Invoker list returned from this Directory's list method have been filtered by Routers
 *
 */
public abstract class AbstractDirectory<T> implements Directory<T> {

    // logger
    private static final Logger logger = LoggerFactory.getLogger(AbstractDirectory.class);

    private final URL url;

    private volatile boolean destroyed = false;

    private volatile URL consumerUrl;

    protected RouterChain<T> routerChain;

    public AbstractDirectory(URL url) {
        this(url, null);
    }

    public AbstractDirectory(URL url, RouterChain<T> routerChain) {
        this(url, url, routerChain);
    }

    public AbstractDirectory(URL url, URL consumerUrl, RouterChain<T> routerChain) {
        if (url == null)
            throw new IllegalArgumentException("url == null");
        this.url = url;
        this.consumerUrl = consumerUrl;
        setRouterChain(routerChain);
    }

    @Override
    public List<Invoker<T>> list(Invocation invocation) throws RpcException {
        if (destroyed) {
            throw new RpcException("Directory already destroyed .url: " + getUrl());
        }

        List<Invoker<T>> invokers = doList(invocation);

        try {
            // Get invokers from cache, only runtime routers will be executed.
            routerChain.route(invokers, getConsumerUrl(), invocation);
        } catch (Throwable t) {
            logger.error("Failed to execute router: " + getUrl() + ", cause: " + t.getMessage(), t);
        }

        return invokers;
    }

    @Override
    public URL getUrl() {
        return url;
    }

    public RouterChain<T> getRouterChain() {
        return routerChain;
    }

    public void setRouterChain(RouterChain<T> routerChain) {
        this.routerChain = routerChain;
    }

    protected void addRouters(List<Router> routers) {
        // copy list
<<<<<<< HEAD
        routers = routers == null ? new ArrayList<>() : new ArrayList<>(routers);
        routers.forEach(this::addRouter);
    }

    protected void addRouter(Router router) {
        routerChain.addRouter(router);
        // FIXME append mock invoker selector
//        routerChain.add(new MockInvokersSelector());
=======
        routers = routers == null ? new ArrayList<Router>() : new ArrayList<Router>(routers);
        // append url router
        String routerKey = url.getParameter(Constants.ROUTER_KEY);
        if (routerKey != null && routerKey.length() > 0) {
            RouterFactory routerFactory = ExtensionLoader.getExtensionLoader(RouterFactory.class).getExtension(routerKey);
            routers.add(routerFactory.getRouter(url));
        }
        // append mock invoker selector
        routers.add(new MockInvokersSelector());
        Collections.sort(routers);
        this.routers = routers;
>>>>>>> f720ccb9
    }

    public URL getConsumerUrl() {
        return consumerUrl;
    }

    public void setConsumerUrl(URL consumerUrl) {
        this.consumerUrl = consumerUrl;
    }

    public boolean isDestroyed() {
        return destroyed;
    }

    @Override
    public void destroy() {
        destroyed = true;
    }

    protected abstract List<Invoker<T>> doList(Invocation invocation) throws RpcException;

}<|MERGE_RESOLUTION|>--- conflicted
+++ resolved
@@ -95,28 +95,17 @@
 
     protected void addRouters(List<Router> routers) {
         // copy list
-<<<<<<< HEAD
-        routers = routers == null ? new ArrayList<>() : new ArrayList<>(routers);
-        routers.forEach(this::addRouter);
-    }
-
-    protected void addRouter(Router router) {
-        routerChain.addRouter(router);
-        // FIXME append mock invoker selector
-//        routerChain.add(new MockInvokersSelector());
-=======
         routers = routers == null ? new ArrayList<Router>() : new ArrayList<Router>(routers);
         // append url router
-        String routerKey = url.getParameter(Constants.ROUTER_KEY);
-        if (routerKey != null && routerKey.length() > 0) {
-            RouterFactory routerFactory = ExtensionLoader.getExtensionLoader(RouterFactory.class).getExtension(routerKey);
+        String routerkey = url.getParameter(Constants.ROUTER_KEY);
+        if (routerkey != null && routerkey.length() > 0) {
+            RouterFactory routerFactory = ExtensionLoader.getExtensionLoader(RouterFactory.class).getExtension(routerkey);
             routers.add(routerFactory.getRouter(url));
         }
         // append mock invoker selector
         routers.add(new MockInvokersSelector());
         Collections.sort(routers);
         this.routers = routers;
->>>>>>> f720ccb9
     }
 
     public URL getConsumerUrl() {
